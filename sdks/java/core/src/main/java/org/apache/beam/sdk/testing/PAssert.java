--- conflicted
+++ resolved
@@ -16,8 +16,6 @@
  * limitations under the License.
  */
 package org.apache.beam.sdk.testing;
-
-import static com.google.common.base.Preconditions.checkState;
 
 import static org.hamcrest.Matchers.containsInAnyOrder;
 import static org.hamcrest.Matchers.equalTo;
@@ -44,16 +42,14 @@
 import org.apache.beam.sdk.transforms.SerializableFunction;
 import org.apache.beam.sdk.transforms.SimpleFunction;
 import org.apache.beam.sdk.transforms.Sum;
+import org.apache.beam.sdk.transforms.Values;
 import org.apache.beam.sdk.transforms.View;
 import org.apache.beam.sdk.transforms.WithKeys;
 import org.apache.beam.sdk.transforms.windowing.BoundedWindow;
 import org.apache.beam.sdk.transforms.windowing.GlobalWindow;
 import org.apache.beam.sdk.transforms.windowing.GlobalWindows;
 import org.apache.beam.sdk.transforms.windowing.Never;
-<<<<<<< HEAD
-=======
 import org.apache.beam.sdk.transforms.windowing.Trigger;
->>>>>>> c584b37b
 import org.apache.beam.sdk.transforms.windowing.Window;
 import org.apache.beam.sdk.transforms.windowing.Window.ClosingBehavior;
 import org.apache.beam.sdk.util.CoderUtils;
@@ -425,13 +421,9 @@
     @Override
     public PCollectionContentsAssert<T> satisfies(
         SerializableFunction<Iterable<T>, Void> checkerFn) {
-<<<<<<< HEAD
-      actual.apply(nextAssertionName(), new GroupThenAssert<>(checkerFn));
-=======
       actual.apply(
           nextAssertionName(),
           new GroupThenAssert<>(checkerFn, rewindowingStrategy, paneExtractor));
->>>>>>> c584b37b
       return this;
     }
 
@@ -828,29 +820,6 @@
     }
 
     @Override
-<<<<<<< HEAD
-    public PCollection<Iterable<T>> apply(PCollection<T> input) {
-
-      final int contentsKey = 0;
-      final int dummyKey = 1;
-      final int combinedKey = 42;
-
-      // Group the contents by key. If it is empty, this PCollection will be empty, too.
-      // Then key it again with a dummy key.
-      PCollection<KV<Integer, KV<Integer, Iterable<T>>>> doubleKeyedGroupedInput =
-          input
-              .apply("GloballyWindow", Window.<T>into(new GlobalWindows()))
-              .apply("ContentsWithKeys", WithKeys.<Integer, T>of(contentsKey))
-              .apply(
-                  "NeverTriggerContents",
-                  Window.<KV<Integer, T>>triggering(Never.ever()).discardingFiredPanes())
-              .apply("ContentsGBK", GroupByKey.<Integer, T>create())
-              .apply(
-                  "DoubleKeyContents", WithKeys.<Integer, KV<Integer, Iterable<T>>>of(combinedKey));
-
-      // Create another non-empty PCollection that is keyed with a distinct dummy key
-      PCollection<KV<Integer, KV<Integer, Iterable<T>>>> doubleKeyedDummy =
-=======
     public PCollection<Iterable<WindowedValue<T>>> apply(PCollection<T> input) {
       final int combinedKey = 42;
 
@@ -878,60 +847,12 @@
 
       // Create another non-empty PCollection that is keyed with a distinct dummy key
       PCollection<KV<Integer, Iterable<WindowedValue<T>>>> keyedDummy =
->>>>>>> c584b37b
           input
               .getPipeline()
               .apply(
                   Create.of(
                           KV.of(
                               combinedKey,
-<<<<<<< HEAD
-                              KV.of(dummyKey, (Iterable<T>) Collections.<T>emptyList())))
-                      .withCoder(doubleKeyedGroupedInput.getCoder()))
-              .setWindowingStrategyInternal(doubleKeyedGroupedInput.getWindowingStrategy());
-
-      // Flatten them together and group by the combined key to get a single element
-      PCollection<KV<Integer, Iterable<KV<Integer, Iterable<T>>>>> dummyAndContents =
-          PCollectionList.<KV<Integer, KV<Integer, Iterable<T>>>>of(doubleKeyedGroupedInput)
-              .and(doubleKeyedDummy)
-              .apply(
-                  "FlattenDummyAndContents",
-                  Flatten.<KV<Integer, KV<Integer, Iterable<T>>>>pCollections())
-              .apply(
-                  "GroupDummyAndContents", GroupByKey.<Integer, KV<Integer, Iterable<T>>>create());
-
-      // Extract the contents if they exist else empty contents.
-      return dummyAndContents
-          .apply(
-              "GetContents",
-              ParDo.of(
-                  new DoFn<KV<Integer, Iterable<KV<Integer, Iterable<T>>>>, Iterable<T>>() {
-                    @Override
-                    public void processElement(ProcessContext ctx) {
-                      Iterable<KV<Integer, Iterable<T>>> groupedDummyAndContents =
-                          ctx.element().getValue();
-
-                      if (Iterables.size(groupedDummyAndContents) == 1) {
-                        // Only the dummy value, so just output empty
-                        ctx.output(Collections.<T>emptyList());
-                      } else {
-                        checkState(
-                            Iterables.size(groupedDummyAndContents) == 2,
-                            "Internal error: PAssert grouped contents with a"
-                                + " dummy value resulted in more than 2 groupings: %s",
-                                groupedDummyAndContents);
-
-                        if (Iterables.get(groupedDummyAndContents, 0).getKey() == contentsKey) {
-                          // The first iterable in the group holds the real contents
-                          ctx.output(Iterables.get(groupedDummyAndContents, 0).getValue());
-                        } else {
-                          // The second iterable holds the real contents
-                          ctx.output(Iterables.get(groupedDummyAndContents, 1).getValue());
-                        }
-                      }
-                    }
-                  }));
-=======
                               (Iterable<WindowedValue<T>>)
                                   Collections.<WindowedValue<T>>emptyList()))
                       .withCoder(groupedContents.getCoder()))
@@ -966,7 +887,6 @@
     @ProcessElement
     public void processElement(ProcessContext c) throws Exception {
       c.output(Iterables.concat(c.element()));
->>>>>>> c584b37b
     }
   }
 
@@ -992,13 +912,9 @@
     @Override
     public PDone apply(PCollection<T> input) {
       input
-<<<<<<< HEAD
-          .apply("GroupGlobally", new GroupGlobally<T>())
-=======
           .apply("GroupGlobally", new GroupGlobally<T>(rewindowingStrategy))
           .apply("GetPane", MapElements.via(paneExtractor))
           .setCoder(IterableCoder.of(input.getCoder()))
->>>>>>> c584b37b
           .apply("RunChecks", ParDo.of(new GroupedValuesCheckerDoFn<>(checkerFn)));
 
       return PDone.in(input.getPipeline());
@@ -1028,13 +944,9 @@
     @Override
     public PDone apply(PCollection<Iterable<T>> input) {
       input
-<<<<<<< HEAD
-          .apply("GroupGlobally", new GroupGlobally<Iterable<T>>())
-=======
           .apply("GroupGlobally", new GroupGlobally<Iterable<T>>(rewindowingStrategy))
           .apply("GetPane", MapElements.via(paneExtractor))
           .setCoder(IterableCoder.of(input.getCoder()))
->>>>>>> c584b37b
           .apply("RunChecks", ParDo.of(new SingletonCheckerDoFn<>(checkerFn)));
 
       return PDone.in(input.getPipeline());
@@ -1074,14 +986,8 @@
           .apply(Create.of(0).withCoder(VarIntCoder.of()))
           .apply("WindowToken", windowToken)
           .apply(
-<<<<<<< HEAD
-              ParDo.named("RunChecks")
-                  .withSideInputs(actual)
-                  .of(new SideInputCheckerDoFn<>(checkerFn, actual)));
-=======
               "RunChecks",
               ParDo.withSideInputs(actual).of(new SideInputCheckerDoFn<>(checkerFn, actual)));
->>>>>>> c584b37b
 
       return PDone.in(input.getPipeline());
     }
@@ -1113,8 +1019,6 @@
       try {
         ActualT actualContents = c.sideInput(actual);
         doChecks(actualContents, checkerFn, success, failure);
-<<<<<<< HEAD
-=======
       } catch (Throwable t) {
         // Suppress exception in streaming
         if (!c.getPipelineOptions().as(StreamingOptions.class).isStreaming()) {
@@ -1143,39 +1047,6 @@
     }
 
     @ProcessElement
-    public void processElement(ProcessContext c) {
-      try {
-        doChecks(c.element(), checkerFn, success, failure);
->>>>>>> c584b37b
-      } catch (Throwable t) {
-        // Suppress exception in streaming
-        if (!c.getPipelineOptions().as(StreamingOptions.class).isStreaming()) {
-          throw t;
-        }
-      }
-    }
-  }
-
-  /**
-   * A {@link DoFn} that runs a checking {@link SerializableFunction} on the contents of
-<<<<<<< HEAD
-   * the single iterable element of the input {@link PCollection} and adjusts counters and
-   * thrown exceptions for use in testing.
-   *
-   * <p>The singleton property is presumed, not enforced.
-   */
-  private static class GroupedValuesCheckerDoFn<ActualT> extends DoFn<ActualT, Void> {
-    private final SerializableFunction<ActualT, Void> checkerFn;
-    private final Aggregator<Integer, Integer> success =
-        createAggregator(SUCCESS_COUNTER, new Sum.SumIntegerFn());
-    private final Aggregator<Integer, Integer> failure =
-        createAggregator(FAILURE_COUNTER, new Sum.SumIntegerFn());
-
-    private GroupedValuesCheckerDoFn(SerializableFunction<ActualT, Void> checkerFn) {
-      this.checkerFn = checkerFn;
-    }
-
-    @Override
     public void processElement(ProcessContext c) {
       try {
         doChecks(c.element(), checkerFn, success, failure);
@@ -1190,8 +1061,6 @@
 
   /**
    * A {@link DoFn} that runs a checking {@link SerializableFunction} on the contents of
-=======
->>>>>>> c584b37b
    * the single item contained within the single iterable on input and
    * adjusts counters and thrown exceptions for use in testing.
    *
@@ -1209,11 +1078,7 @@
       this.checkerFn = checkerFn;
     }
 
-<<<<<<< HEAD
-    @Override
-=======
     @ProcessElement
->>>>>>> c584b37b
     public void processElement(ProcessContext c) {
       try {
         ActualT actualContents = Iterables.getOnlyElement(c.element());
