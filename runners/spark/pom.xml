--- conflicted
+++ resolved
@@ -72,16 +72,12 @@
                 </goals>
                 <configuration>
                   <groups>org.apache.beam.sdk.testing.RunnableOnService</groups>
-<<<<<<< HEAD
-                  <excludedGroups>org.apache.beam.sdk.testing.UsesStatefulParDo</excludedGroups>
-=======
                   <excludedGroups>
                     org.apache.beam.sdk.testing.UsesStatefulParDo,
                     org.apache.beam.sdk.testing.UsesTimersInParDo,
                     org.apache.beam.sdk.testing.UsesSplittableParDo,
                     org.apache.beam.sdk.testing.UsesMetrics
                   </excludedGroups>
->>>>>>> 57d9bbd7
                   <forkCount>1</forkCount>
                   <reuseForks>false</reuseForks>
                   <failIfNoTests>true</failIfNoTests>
